Version 0.6.8 (Build Version 0.1.140)
- Changed secret name generation method
- Added release_notes.txt file
- Fixed bug connected to illegal characters in secret names

Version 0.6.9 (Build Version 0.1.141)
- Renewal process will not be started without certificate details

Version 1.0.0 (Build Version 0.1.149)
- Changed name of project
- Added support for private key rotation policy set to "always"
- Changed CRD version to v1
- Upgrade golang version to 1.16.15
- Added CSR approve check
- Support for cert-manager using API v1

Version 1.0.1 (Build Version 1.0.0)
- Added NCM Issuer version to logging

Version 1.0.2 (Build Version 1.0.1)
- Update go version to 1.17

Version 1.0.3 (Build Version 1.0.2)
- Added possibility to specify secondary NCM EXTERNAL API server in case of lack of connection to the main one,
  server is specified as a parameter "ncmSERVER2" in issuer or cluster issuer yaml file
- Fixed misinterpretation in case of manually triggering rotation of a private key
- Fixed bug related to getting certificate object when the certificate name is long
- Added possibility to include certificate chain in ca.crt by setting "chainInSigner" in issuer or cluster issuer
  yaml file to "true"
- Added possibility to include only end-entity certificate in tls.crt by setting "onlyEECert" in issuer or cluster
  issuer yaml file to "true"
- Bumped go from 1.17 to 1.19.6
- Fixed bugs during certificate renewal

Version 1.0.3 (Build Version 1.0.3)
<<<<<<< HEAD
- Fixed misinterpretation when PK rotation policy is set to "Always"
=======
- Fixed misinterpretation when PK rotation policy is set to "Always"

Version 1.0.4 (Build version 1.0.4)
- Fixed data races when getting NCM config defined in issuer spec
- Improved handling CSR statuses returned by NCM
>>>>>>> 34114cf5
<|MERGE_RESOLUTION|>--- conflicted
+++ resolved
@@ -33,12 +33,8 @@
 - Fixed bugs during certificate renewal
 
 Version 1.0.3 (Build Version 1.0.3)
-<<<<<<< HEAD
-- Fixed misinterpretation when PK rotation policy is set to "Always"
-=======
 - Fixed misinterpretation when PK rotation policy is set to "Always"
 
 Version 1.0.4 (Build version 1.0.4)
 - Fixed data races when getting NCM config defined in issuer spec
-- Improved handling CSR statuses returned by NCM
->>>>>>> 34114cf5
+- Improved handling CSR statuses returned by NCM